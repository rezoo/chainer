--- conflicted
+++ resolved
@@ -14,31 +14,22 @@
     with some utilities for dot language.
 
     Args:
-        node: :class: `Variable` object or :class: `Function` object.
+        node: :class: `VariableNode` object or :class: `Function` object.
         attribute (dict): Attributes for the node.
         show_name (bool): If `True`, the `name` attribute of the node is added
             to the label. Default is `True`.
 
     """
 
-<<<<<<< HEAD
-    def __init__(self, node, attribute=None):
+    def __init__(self, node, attribute=None, show_name=True):
         assert isinstance(node, (variable.VariableNode, function.Function))
         self.node = node
         self.id_ = id(node)
         self.attribute = {'label': node.label}
         if isinstance(node, variable.VariableNode):
-=======
-    def __init__(self, node, attribute=None, show_name=True):
-        assert isinstance(node, (variable.Variable, function.Function))
-        self.node = node
-        self.id_ = id(node)
-        self.attribute = {'label': node.label}
-        if isinstance(node, variable.Variable):
             if show_name and hasattr(node, 'name') and node.name is not None:
                 self.attribute['label'] = '{}: {}'.format(
                     node.name, self.attribute['label'])
->>>>>>> 0248eee5
             self.attribute.update({'shape': 'oval'})
         else:
             self.attribute.update({'shape': 'box'})
@@ -120,17 +111,11 @@
             self.nodes, self.edges = _skip_variable(self.nodes, self.edges)
 
         for node in self.nodes:
-<<<<<<< HEAD
             assert isinstance(node, (variable.VariableNode, function.Function))
             if isinstance(node, variable.VariableNode):
-                ret += DotNode(node, self.variable_style).label
-=======
-            assert isinstance(node, (variable.Variable, function.Function))
-            if isinstance(node, variable.Variable):
                 if not self.remove_variable:
                     ret += DotNode(
                         node, self.variable_style, self.show_name).label
->>>>>>> 0248eee5
             else:
                 ret += DotNode(node, self.function_style, self.show_name).label
 
@@ -146,17 +131,9 @@
                 head_attr = self.function_style
                 tail_attr = self.variable_style
             else:
-<<<<<<< HEAD
-                raise TypeError(
-                    'head and tail should be the set of VariableNode and '
-                    'Function')
-            head_node = DotNode(head, head_attr)
-            tail_node = DotNode(tail, tail_attr)
-            ret += "%s -> %s;" % (head_node.id_, tail_node.id_)
-=======
                 if not self.remove_variable:
                     raise TypeError('head and tail should be the set of '
-                                    'Variable and Function')
+                                    'VariableNode and Function')
                 else:
                     head_attr = self.function_style
                     tail_attr = self.function_style
@@ -167,7 +144,6 @@
                 continue
             ret += "%s -> %s;" % edge
             drawn_edges.append(edge)
->>>>>>> 0248eee5
         ret += "}"
         return ret
 
@@ -192,12 +168,12 @@
     func_edges = []
     for edge_i, edge in enumerate(edges):
         head, tail = edge
-        if isinstance(head, variable.Variable):
+        if isinstance(head, variable.VariableNode):
             if head.creator is not None:
                 head = head.creator
             else:
                 continue
-        if isinstance(tail, variable.Variable):
+        if isinstance(tail, variable.VariableNode):
             for node in nodes:
                 if isinstance(node, function.Function):
                     for input_var in node.inputs:
