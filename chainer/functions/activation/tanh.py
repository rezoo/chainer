--- conflicted
+++ resolved
@@ -58,15 +58,9 @@
      .. math:: f(x)=\\tanh(x).
 
     Args:
-<<<<<<< HEAD
-        x (~chainer.Variable): Input variable.
-=======
         x (:class:`~chainer.Variable` or :class:`numpy.ndarray` or \
         :class:`cupy.ndarray`):
             Input variable. A :math:`(s_1, s_2, ..., s_N)`-shaped float array.
-        use_cudnn (bool): If ``True`` and cuDNN is enabled, then this function
-            uses cuDNN as the core implementation.
->>>>>>> 31f492d2
 
     Returns:
         ~chainer.Variable: Output variable. A
