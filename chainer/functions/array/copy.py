from chainer import cuda
from chainer import function
from chainer.utils import type_check


class Copy(function.Function):

    """Copies the input variable onto the specified device."""

    def __init__(self, out_device):
        self.out_device = out_device

    def check_type_forward(self, in_types):
        type_check.expect(
            in_types.size() == 1
        )

    def forward_cpu(self, x):
        self.retain_inputs(())
        self._in_device = cuda.get_device_from_array(x[0])
        if self.out_device == -1:
            return x[0].copy(),
        else:
            return cuda.to_gpu(x[0], device=self.out_device),

    def forward_gpu(self, x):
        self.retain_inputs(())
        self._in_device = cuda.get_device_from_array(x[0])
        if self.out_device == -1:
            return cuda.to_cpu(x[0]),
        else:
            return cuda.copy(x[0], out_device=self.out_device),

    def backward(self, inputs, grad_outputs):
        # In this function, `grad_outputs` contains cuda arrays even when
        # `inputs` only contains numpy arrays.
        if self._in_device.id != -1:
            return self.backward_gpu(inputs, grad_outputs)
        else:
            return self.backward_cpu(inputs, grad_outputs)

    def backward_cpu(self, x, gy):
        if self.out_device == -1:
            return gy[0].copy(),
        else:
            return cuda.to_cpu(gy[0]),

    def backward_gpu(self, x, gy):
        if self.out_device == -1:
<<<<<<< HEAD
            return cuda.to_gpu(gy[0], device=self._in_device),
        else:
            return cuda.copy(gy[0], out_device=self._in_device),
=======
            return cuda.to_gpu(gy[0], device=cuda.get_device_from_array(x[0])),
        else:
            return cuda.copy(
                gy[0], out_device=cuda.get_device_from_array(x[0])),
>>>>>>> 7ce9222d


def copy(x, dst):
    """Copies the input variable onto the specified device.

    This function copies the array of input variable onto the device specified
    by ``dst``. When ``dst == -1``, it copies the array onto the host memory.
    This function supports copies from host to host, from host to device,
    from device to device and from device to host.

    Args:
        x (:class:`~chainer.Variable` or :class:`numpy.ndarray` or \
        :class:`cupy.ndarray`):
            Variable to be copied.
        dst (int): Target device specifier.

    Returns:
        ~chainer.Variable: Output variable.

    .. admonition:: Example

        >>> import chainer.cuda as cuda
        >>> x = np.random.uniform(-1, 1, (5, 10))
        >>> cuda.get_device_from_array(x).id
        -1
        >>> y = F.copy(x, 0) # from host to device0
        >>> cuda.get_device_from_array(y.data).id
        0
        >>> z = F.copy(y, -1) # from device0 to host
        >>> cuda.get_device_from_array(z.data).id
        -1

    """
    return Copy(dst)(x)<|MERGE_RESOLUTION|>--- conflicted
+++ resolved
@@ -47,16 +47,9 @@
 
     def backward_gpu(self, x, gy):
         if self.out_device == -1:
-<<<<<<< HEAD
             return cuda.to_gpu(gy[0], device=self._in_device),
         else:
             return cuda.copy(gy[0], out_device=self._in_device),
-=======
-            return cuda.to_gpu(gy[0], device=cuda.get_device_from_array(x[0])),
-        else:
-            return cuda.copy(
-                gy[0], out_device=cuda.get_device_from_array(x[0])),
->>>>>>> 7ce9222d
 
 
 def copy(x, dst):
