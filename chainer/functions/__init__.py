--- conflicted
+++ resolved
@@ -121,11 +121,8 @@
 from chainer.functions.math.cumsum import cumsum  # NOQA
 from chainer.functions.math.det import batch_det  # NOQA
 from chainer.functions.math.det import det  # NOQA
-<<<<<<< HEAD
+from chainer.functions.math.digamma import digamma  # NOQA
 from chainer.functions.math.einsum import einsum  # NOQA
-=======
-from chainer.functions.math.digamma import digamma  # NOQA
->>>>>>> 7c55c920
 from chainer.functions.math.erf import erf  # NOQA
 from chainer.functions.math.erfc import erfc  # NOQA
 from chainer.functions.math.erfinv import erfinv  # NOQA
