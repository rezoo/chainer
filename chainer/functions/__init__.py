--- conflicted
+++ resolved
@@ -84,11 +84,8 @@
 from chainer.functions.math import minmax
 from chainer.functions.math import scale
 from chainer.functions.math import sqrt
-<<<<<<< HEAD
+from chainer.functions.math import square
 from chainer.functions.math import squared_difference
-=======
-from chainer.functions.math import square
->>>>>>> 8d7db6b7
 from chainer.functions.math import sum
 from chainer.functions.math import trigonometric
 from chainer.functions.noise import dropout
@@ -306,13 +303,10 @@
 sinh = hyperbolic.sinh
 Sqrt = sqrt.Sqrt
 sqrt = sqrt.sqrt
-<<<<<<< HEAD
+Square = square.Square
+square = square.square
 SquaredDifference = squared_difference.SquaredDifference
 squared_difference = squared_difference.squared_difference
-=======
-Square = square.Square
-square = square.square
->>>>>>> 8d7db6b7
 Sum = sum.Sum
 sum = sum.sum
 Tan = trigonometric.Tan
