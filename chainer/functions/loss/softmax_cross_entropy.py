import numpy
import six

import chainer
from chainer import cuda
from chainer import function
from chainer.functions.activation import log_softmax
from chainer.utils import type_check
from chainer import variable


def _broadcast_to(array, shape):
    if hasattr(numpy, "broadcast_to"):
        return numpy.broadcast_to(array, shape)
    dummy = numpy.empty(shape, array.dtype)
    return numpy.broadcast_arrays(array, dummy)[0]


def _check_class_weight_option(class_weight):
    if class_weight is not None:
        if class_weight.ndim != 1:
            raise ValueError('class_weight.ndim should be 1')
        if class_weight.dtype.kind != 'f':
            raise ValueError('The dtype of class_weight should be \'f\'')
        if isinstance(class_weight, variable.Variable):
            raise ValueError('class_weight should be a numpy.ndarray or '
                             'cupy.ndarray, not a chainer.Variable')


def _check_reduce_option(reduce):
    if reduce not in ('mean', 'no'):
        raise ValueError(
            "only 'mean' and 'no' are valid for 'reduce', but '%s' is "
            'given' % reduce)


def _check_input_values(x, t, ignore_label):
    # Extract the raw ndarray as Variable.__ge__ is not implemented.
    # We assume that t is already an ndarray.
    if isinstance(x, variable.Variable):
        x = x.data

    if not (((0 <= t) &
             (t < x.shape[1])) |
            (t == ignore_label)).all():
        msg = ('Each label `t` need to satisfy '
               '`0 <= t < x.shape[1] or t == %d`' % ignore_label)
        raise ValueError(msg)


class SoftmaxCrossEntropy(function.Function):

    """Softmax activation followed by a cross entropy loss."""

    normalize = True

    def __init__(self, normalize=True, cache_score=True, class_weight=None,
                 ignore_label=-1, reduce='mean'):
        self.normalize = normalize
        self.cache_score = cache_score
        _check_class_weight_option(class_weight)
        self.class_weight = class_weight
        self.ignore_label = ignore_label
        _check_reduce_option(reduce)
        self.reduce = reduce

    def check_type_forward(self, in_types):
        type_check.expect(in_types.size() == 2)
        x_type, t_type = in_types

        type_check.expect(
            x_type.dtype.kind == 'f',
            t_type.dtype == numpy.int32,
            t_type.ndim == x_type.ndim - 1,

            x_type.shape[0] == t_type.shape[0],
            x_type.shape[2:] == t_type.shape[1:],
        )

    def forward_cpu(self, inputs):
        x, t = inputs
        if chainer.is_debug():
            _check_input_values(x, t, self.ignore_label)

        log_y = log_softmax._log_softmax(x)
        if self.cache_score:
            self.y = numpy.exp(log_y)
        if self.class_weight is not None:
            shape = [1 if d != 1 else -1 for d in six.moves.range(x.ndim)]
            log_y *= _broadcast_to(self.class_weight.reshape(shape), x.shape)
        log_yd = numpy.rollaxis(log_y, 1)
        log_yd = log_yd.reshape(len(log_yd), -1)
        log_p = log_yd[numpy.maximum(t.ravel(), 0), numpy.arange(t.size)]

        log_p *= (t.ravel() != self.ignore_label)
        if self.reduce == 'mean':
            # deal with the case where the SoftmaxCrossEntropy is
            # unpickled from the old version
            if self.normalize:
                count = (t != self.ignore_label).sum()
            else:
                count = len(x)
            self._coeff = 1.0 / max(count, 1)

            y = log_p.sum(keepdims=True) * (-self._coeff)
            return y.reshape(()),
        else:
            return -log_p.reshape(t.shape),

    def forward_gpu(self, inputs):
        cupy = cuda.cupy
        x, t = inputs
        if chainer.is_debug():
            _check_input_values(x, t, self.ignore_label)

        log_y = log_softmax._log_softmax(x)
        if self.cache_score:
            self.y = cupy.exp(log_y)
        if self.class_weight is not None:
            shape = [1 if d != 1 else -1 for d in six.moves.range(x.ndim)]
            log_y *= cupy.broadcast_to(
                self.class_weight.reshape(shape), x.shape)
        if self.normalize:
            coeff = cupy.maximum(1, (t != self.ignore_label).sum())
        else:
            coeff = max(1, len(t))
        self._coeff = cupy.divide(1.0, coeff, dtype=x.dtype)

        log_y = cupy.rollaxis(log_y, 1, log_y.ndim)
        if self.reduce == 'mean':
            ret = cuda.reduce(
                'S t, raw T log_y, int32 n_channel, raw T coeff, '
                'S ignore_label',
                'T out',
                't == ignore_label ? T(0) : log_y[_j * n_channel + t]',
                'a + b', 'out = a * -coeff[0]', '0', 'crossent_fwd'
            )(t, log_y.reduced_view(), log_y.shape[-1],
              self._coeff, self.ignore_label)
        else:
            ret = cuda.elementwise(
                'S t, raw T log_y, int32 n_channel, T ignore', 'T out',
                '''
                if (t == ignore) {
                  out = 0;
                } else {
                  out = -log_y[i * n_channel + t];
                }
                ''',
                'softmax_crossent_no_reduce_fwd'
            )(t, log_y.reduced_view(), log_y.shape[-1], self.ignore_label)
            ret = ret.reshape(t.shape)
        return ret,

    def backward_cpu(self, inputs, grad_outputs):
        x, t = inputs
        gloss = grad_outputs[0]
        if hasattr(self, 'y'):
            y = self.y.copy()
        else:
            y = log_softmax._log_softmax(x)
            numpy.exp(y, out=y)
        if y.ndim == 2:
            gx = y
            gx[numpy.arange(len(t)), numpy.maximum(t, 0)] -= 1
            if self.class_weight is not None:
                shape = [1 if d != 1 else -1 for d in six.moves.range(x.ndim)]
                c = _broadcast_to(self.class_weight.reshape(shape), x.shape)
                c = c[numpy.arange(len(t)), numpy.maximum(t, 0)]
                gx *= _broadcast_to(numpy.expand_dims(c, 1), gx.shape)
            gx *= (t != self.ignore_label).reshape((len(t), 1))
        else:
            # in the case where y.ndim is higher than 2,
            # we think that a current implementation is inefficient
            # because it yields two provisional arrays for indexing.
            n_unit = t.size // len(t)
            gx = y.reshape(y.shape[0], y.shape[1], -1)
            fst_index = numpy.arange(t.size) // n_unit
            trd_index = numpy.arange(t.size) % n_unit
            gx[fst_index, numpy.maximum(t.ravel(), 0), trd_index] -= 1
            if self.class_weight is not None:
                shape = [1 if d != 1 else -1 for d in six.moves.range(x.ndim)]
                c = _broadcast_to(self.class_weight.reshape(shape), x.shape)
                c = c.reshape(gx.shape)
                c = c[fst_index, numpy.maximum(t.ravel(), 0), trd_index]
                c = c.reshape(y.shape[0], 1, -1)
                gx *= _broadcast_to(c, gx.shape)
            gx *= (t != self.ignore_label).reshape((len(t), 1, -1))
            gx = gx.reshape(y.shape)
        if self.reduce == 'mean':
            gx *= gloss * self._coeff
        else:
            gx *= gloss[:, None]
        return gx, None

    def backward_gpu(self, inputs, grad_outputs):
        cupy = cuda.cupy
        x, t = inputs
        if hasattr(self, 'y'):
            y = self.y
        else:
            y = log_softmax._log_softmax(x)
            cupy.exp(y, out=y)
        gloss = grad_outputs[0]
        n_unit = t.size // len(t)
        if self.reduce == 'mean':
            coeff = gloss * self._coeff
        else:
            coeff = gloss[:, None, ...]

        if self.class_weight is None:
            gx = cuda.elementwise(
                'T y, S t, T coeff, S n_channel, S n_unit, S ignore_label',
                'T gx',
                '''
                    const int c = (i / n_unit % n_channel);
                    gx = t == ignore_label ? 0 : coeff * (y - (c == t));
                ''',
                'softmax_crossent_bwd')(
                    y, cupy.expand_dims(t, 1), coeff, x.shape[1],
                    n_unit, self.ignore_label)
        else:
            gx = cuda.elementwise(
                'T y, raw T w, S t, T coeff, S n_channel, S n_unit, '
                'S ignore_label',
                'T gx',
                '''
                    const int c = (i / n_unit % n_channel);
                    gx = t == ignore_label ? 0 : coeff * (y - (c == t)) * w[t];
                ''',
                'softmax_crossent_weight_bwd')(
                    y, self.class_weight, cupy.expand_dims(t, 1), coeff,
                    x.shape[1], n_unit, self.ignore_label)

        return gx, None


def _double_backward_softmax_cross_entropy(x, t, normalize, class_weight,
                                           ignore_label, reduce):
    if isinstance(t, variable.Variable):
        t = t.data

    _check_class_weight_option(class_weight)
    _check_reduce_option(reduce)
    if chainer.is_debug():
        _check_input_values(x, t, ignore_label)

    loss = -chainer.functions.log_softmax(x)

    if class_weight is not None:
        shape = [1 if d != 1 else -1 for d in six.moves.range(x.ndim)]
        class_weight = chainer.functions.broadcast_to(
            class_weight.reshape(shape), x.shape)
        loss = loss * class_weight

    in_use = (t != ignore_label).astype(x.dtype)

    loss = chainer.functions.rollaxis(loss, 1, loss.ndim)
    loss = chainer.functions.reshape(loss, (-1, loss.shape[-1]))

    # Replace ignore_label value with one valid for F.select_item below.
    t = t.clip(0, loss.shape[1] - 1)

    loss = chainer.functions.select_item(loss, t.ravel())
    loss = chainer.functions.reshape(loss, t.shape)

    loss = loss * in_use

    if reduce == 'mean':
        if normalize:
            count = in_use.sum()
        else:
            count = len(x)
        count = max(count, 1.)
        loss = loss / count
        return chainer.functions.sum(loss)
    else:
        return loss


def softmax_cross_entropy(
        x, t, normalize=True, cache_score=True, class_weight=None,
        ignore_label=-1, reduce='mean', enable_double_backprop=False):
    """Computes cross entropy loss for pre-softmax activations.

    Args:
        x (:class:`~chainer.Variable` or :class:`numpy.ndarray` or \
        :class:`cupy.ndarray`):
            Variable holding a multidimensional array whose element indicates
            unnormalized log probability: the first axis of the variable
            represents the number of samples, and the second axis represents
            the number of classes. While this function computes a usual softmax
            cross entropy if the number of dimensions is equal to 2, it
            computes a cross entropy of the replicated softmax if the number of
            dimensions is greater than 2.
        t (:class:`~chainer.Variable` or :class:`numpy.ndarray` or \
        :class:`cupy.ndarray`):
            Variable holding an :class:`numpy.int32` vector of ground truth
            labels. If ``t[i] == ignore_label``, corresponding ``x[i]`` is
            ignored.
        normalize (bool): If ``True``, this function normalizes the cross
            entropy loss across all instances. If ``False``, it only
            normalizes along a batch size.
        cache_score (bool): When it is ``True``, the function stores result
            of forward computation to use it on backward computation. It
            reduces computational cost though consumes more memory.
<<<<<<< HEAD
            If ``enable_double_backprop`` option is ``True``, this option
            is forcibly turned off and the function does not cache
            the intermediate value.
        class_weight (~numpy.ndarray or ~chainer.cuda.cupy.ndarray): An array
            that contains constant weights that will be multiplied with the
            loss values along with the second dimension. The shape of this
            array should be ``(x.shape[1],)``. If this is not ``None``, each
            class weight ``class_weight[i]`` is actually multiplied to
=======
        class_weight (:class:`~chainer.Variable` or :class:`numpy.ndarray` or \
        :class:`cupy.ndarray`):
            An array that contains constant weights that will be multiplied
            with the loss values along with the second dimension. The shape of
            this array should be ``(x.shape[1],)``. If this is not ``None``,
            each class weight ``class_weight[i]`` is actually multiplied to
>>>>>>> 3b432ebb
            ``y[:, i]`` that is the corresponding log-softmax output of ``x``
            and has the same shape as ``x`` before calculating the actual loss
            value.
        ignore_label (int): Label value you want to ignore. Its default value
            is ``-1``. See description of the argument `t`.
        reduce (str): A string that determines whether to reduce the loss
            values. If it is ``'mean'``, it computes the sum of the individual
            cross entropy and normalize it according to ``normalize`` option.
            If it is ``'no'``, this function computes cross entropy for each
            instance and does not normalize it (``normalize`` option is
            ignored). In this case, the loss value of the ignored instance,
            which has ``ignore_label`` as its target value, is set to ``0``.
        enable_double_backprop (bool): If ``True``, this function uses
            implementation that supports higher order differentiation.
            If ``False``, it uses single-backprop implementation.
            This function use the single-backprop version because we expect
            it is faster. So, if you need second or higher derivatives,
            you need to turn it on explicitly.

    Returns:
        ~chainer.Variable: A variable holding a scalar array of the cross
        entropy loss.  If ``reduce`` is ``'mean'``, it is a scalar array.
        If ``reduce`` is ``'no'``, the shape is same as that of ``x``.

    .. note::

       This function is differentiable only by ``x``.

    .. admonition:: Example

        >>> x = np.array([[-1, 0, 1, 2], [2, 0, 1, -1]]).astype('f')
        >>> x
        array([[-1.,  0.,  1.,  2.],
               [ 2.,  0.,  1., -1.]], dtype=float32)
        >>> t = np.array([3, 0]).astype('i')
        >>> t
        array([3, 0], dtype=int32)
        >>> y = F.softmax_cross_entropy(x, t)
        >>> y
        variable(0.4401897192001343)
        >>> log_softmax = -F.log_softmax(x)
        >>> expected_loss = np.mean([log_softmax[row, column].data \
for row, column in enumerate(t)])
        >>> y.array == expected_loss
        True

    """

    if enable_double_backprop:
        return _double_backward_softmax_cross_entropy(
            x, t, normalize, class_weight, ignore_label, reduce)
    else:
        return SoftmaxCrossEntropy(
            normalize, cache_score, class_weight, ignore_label, reduce)(x, t)<|MERGE_RESOLUTION|>--- conflicted
+++ resolved
@@ -303,23 +303,15 @@
         cache_score (bool): When it is ``True``, the function stores result
             of forward computation to use it on backward computation. It
             reduces computational cost though consumes more memory.
-<<<<<<< HEAD
             If ``enable_double_backprop`` option is ``True``, this option
             is forcibly turned off and the function does not cache
             the intermediate value.
-        class_weight (~numpy.ndarray or ~chainer.cuda.cupy.ndarray): An array
-            that contains constant weights that will be multiplied with the
-            loss values along with the second dimension. The shape of this
-            array should be ``(x.shape[1],)``. If this is not ``None``, each
-            class weight ``class_weight[i]`` is actually multiplied to
-=======
         class_weight (:class:`~chainer.Variable` or :class:`numpy.ndarray` or \
         :class:`cupy.ndarray`):
             An array that contains constant weights that will be multiplied
             with the loss values along with the second dimension. The shape of
             this array should be ``(x.shape[1],)``. If this is not ``None``,
             each class weight ``class_weight[i]`` is actually multiplied to
->>>>>>> 3b432ebb
             ``y[:, i]`` that is the corresponding log-softmax output of ``x``
             and has the same shape as ``x`` before calculating the actual loss
             value.
