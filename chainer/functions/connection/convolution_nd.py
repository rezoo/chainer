import numpy

from six import moves

import chainer
from chainer.backends import cuda
from chainer import configuration
from chainer import function_node
<<<<<<< HEAD
import chainer.functions
=======
>>>>>>> 25282329
from chainer.functions.connection import convolution_2d
from chainer.utils import conv
from chainer.utils import conv_nd
from chainer.utils import type_check


if cuda.cudnn_enabled:
    cudnn = cuda.cudnn
    libcudnn = cuda.cuda.cudnn
    _cudnn_version_ = libcudnn.getVersion()
    _fwd_pref = libcudnn.CUDNN_CONVOLUTION_FWD_SPECIFY_WORKSPACE_LIMIT
    _bwd_filter_pref = \
        libcudnn.CUDNN_CONVOLUTION_BWD_FILTER_SPECIFY_WORKSPACE_LIMIT
    _bwd_data_pref = \
        libcudnn.CUDNN_CONVOLUTION_BWD_DATA_SPECIFY_WORKSPACE_LIMIT


class ConvolutionND(function_node.FunctionNode):

    def __init__(self, ndim, stride=1, pad=0, cover_all=False):
        self.ndim = ndim
        self.stride = conv_nd.as_tuple(stride, ndim)
        self.pad = conv_nd.as_tuple(pad, ndim)
        self.cover_all = cover_all

    def check_type_forward(self, in_types):
        n_in = in_types.size()
        type_check.expect(2 <= n_in, n_in <= 3)

        x_type = in_types[0]
        w_type = in_types[1]
        type_check.expect(
            x_type.dtype.kind == 'f',
            w_type.dtype.kind == 'f',
            x_type.ndim == self.ndim + 2,
            w_type.ndim == self.ndim + 2,
            x_type.shape[1] == w_type.shape[1],
        )

        if type_check.eval(n_in) == 3:
            b_type = in_types[2]
            type_check.expect(
                b_type.dtype == x_type.dtype,
                b_type.ndim == 1,
                b_type.shape[0] == w_type.shape[0],
            )

    def _use_cudnn(self, x, W):
        return (not self.cover_all and
                chainer.should_use_cudnn('>=auto') and
                self.ndim > 1 and x.dtype == W.dtype)

    def _forward_xp(self, x, W, b, xp):
        ndim = self.ndim
        ksize = W.shape[2:]
        stride = self.stride
        pad = self.pad

        # Make patch array.
        if xp is numpy:
            col = conv_nd.im2col_nd_cpu(
                x, ksize, stride, pad, cover_all=self.cover_all)
        else:
            col = conv_nd.im2col_nd_gpu(
                x, ksize, stride, pad, cover_all=self.cover_all)

        # Compute correlation.
        axes = tuple(moves.range(1, ndim + 2))  # (1, 2, ..., N+1)
        y = xp.tensordot(col, W, (axes, axes)).astype(x.dtype, copy=False)

        # Apply bias if given.
        if b is not None:
            y += b

        # Roll c_O before the second in (n, y_1, y_2, ..., y_N, c_O).
        return xp.rollaxis(y, ndim + 1, 1),

    def _forward_cudnn(self, x, W, b):
        out_c = W.shape[0]      # (c_O, _, k_1, k_2, ..., k_N)
        ksize = W.shape[2:]
        n, c = x.shape[:2]      # (n, c_I, d_1, d_2, ..., d_N)
        dims = x.shape[2:]
        stride = self.stride
        pad = self.pad
        ndim = self.ndim
        colon = slice(None)

        # Make empty array for result.
        outs = tuple(
            conv.get_conv_outsize(d, k, s, p, cover_all=self.cover_all)
            for (d, k, s, p) in zip(dims, ksize, stride, pad))
        assert all(out > 0 for out in outs), 'Output sizes should be positive.'
        y_shape = (n, out_c) + outs  # (n, c_O, out_1, out_2, ..., out_N)
        y = cuda.cupy.empty(y_shape, dtype=x.dtype)

        # Convert to C-contiguous arrays.
        x = cuda.cupy.ascontiguousarray(x)
        W = cuda.cupy.ascontiguousarray(W)
        if b is not None:
            b = cuda.cupy.ascontiguousarray(b)

        # Get cuDNN handler and descriptors.
        handle = cudnn.get_handle()
        x_desc = cudnn.create_tensor_descriptor(x)
        y_desc = cudnn.create_tensor_descriptor(y)

        self.filter_desc = cudnn.create_filter_descriptor(W)
        self.conv_param = (pad, stride, x.dtype)
        self.conv_desc = cudnn.create_convolution_descriptor(*self.conv_param)
        if b is not None:
            b_index = (None, colon) + (None,) * ndim
            self.bias_desc = cudnn.create_tensor_descriptor(b[b_index])

        # Find cuDNN algorithm to be used.
        workspace_size = cuda.get_max_workspace_size()
        workspace = cuda.cupy.empty((workspace_size,), dtype='b')
        if configuration.config.autotune and _cudnn_version_ >= 5000:
            algo = convolution_2d._get_algorithm_fwd(
                x, W, y, self.conv_param, handle, x_desc, self.filter_desc,
                self.conv_desc, y_desc, workspace)
        else:
            algo = libcudnn.getConvolutionForwardAlgorithm(
                handle, x_desc.value, self.filter_desc.value,
                self.conv_desc.value, y_desc.value, _fwd_pref,
                workspace_size)

        # cuDNN forward computation.
        oz_dtype = 'd' if x.dtype == 'd' else 'f'
        one = numpy.array(1, dtype=oz_dtype).ctypes
        zero = numpy.array(0, dtype=oz_dtype).ctypes
        libcudnn.convolutionForward(
            handle, one.data, x_desc.value, x.data.ptr,
            self.filter_desc.value, W.data.ptr, self.conv_desc.value,
            algo, workspace.data.ptr, workspace_size, zero.data,
            y_desc.value, y.data.ptr)

        # Add bias if given.
        # TODO(takagi) Support unshared bias
        if b is not None:
            cudnn.add_tensor(
                handle, one.data, self.bias_desc.value, b.data.ptr,
                one.data, y_desc.value, y.data.ptr)

        return y,

    def forward(self, inputs):
        self.retain_inputs((0, 1))  # retain only x and W
        x, W = inputs[:2]
        b = inputs[2] if len(inputs) == 3 else None

        if not type_check.same_types(*inputs):
            if b is not None:
                raise ValueError('numpy and cupy must not be used together\n'
                                 'type(W): {0}, type(x): {1}, type(b): {2}'
                                 .format(type(W), type(x), type(b)))
            else:
                raise ValueError('numpy and cupy must not be used together\n'
                                 'type(W): {0}, type(x): {1}'
                                 .format(type(W), type(x)))

        xp = cuda.get_array_module(*inputs)
        if xp is numpy:
            return self._forward_xp(x, W, b, numpy)
        elif not self._use_cudnn(x, W):
            return self._forward_xp(x, W, b, cuda.cupy)
        else:
            return self._forward_cudnn(x, W, b)

    def backward(self, indexes, grad_outputs):
        x, W = self.get_retained_inputs()
        gy, = grad_outputs

        ret = []
        if 0 in indexes:
            x_shape = x.shape[2:]
            gx = chainer.functions.deconvolution_nd(
                gy, W, stride=self.stride, pad=self.pad, outsize=x_shape)
            ret.append(gx)
        if 1 in indexes:
            gW, = ConvolutionNDGradW(self).apply((x, gy))
            ret.append(gW)
        if 2 in indexes:
            axis = (0,) + tuple(moves.range(2, gy.ndim))
            gb = chainer.functions.sum(gy, axis=axis)
            ret.append(gb)

        return ret


class ConvolutionNDGradW(function_node.FunctionNode):

    def __init__(self, convnd):
        W_node = convnd.inputs[1]
        self.ndim = convnd.ndim
        self.ksize = W_node.shape[2:]
        self.stride = convnd.stride
        self.pad = convnd.pad
        self.cover_all = convnd.cover_all
        self.W_dtype = W_node.dtype

    def _use_cudnn(self, x, gy):
        return (
            chainer.should_use_cudnn('>=auto')
            and not self.cover_all
            and x.dtype == self.W_dtype
            and gy.dtype == self.W_dtype
            and self.ndim > 1)

    def forward(self, inputs):
        self.retain_inputs((0, 1))
        x, gy = inputs

        xp = cuda.get_array_module(*inputs)
        if xp is numpy:
            return self._forward_xp(x, gy, numpy)
        elif not self._use_cudnn(x, gy):
            return self._forward_xp(x, gy, cuda.cupy)
        else:
            return self._forward_cudnn(x, gy)

    def _forward_xp(self, x, gy, xp):
        # Compute filter weight gradient.
        # (n, _, out_1, out_2, ..., out_N)
        out_axes = (0,) + tuple(moves.range(2, self.ndim + 2))
        # (n, _, _, ..., _, out_1, out_2, ..., out_N)
        col_axes = (0,) + tuple(moves.range(self.ndim + 2, self.ndim * 2 + 2))

        # NumPy raises an error when the array is not contiguous.
        # See: https://github.com/chainer/chainer/issues/2744
        # TODO(niboshi): Remove this code when NumPy is fixed.
        if (xp is numpy and
                not (gy.flags.c_contiguous or gy.flags.f_contiguous) and
                1 in gy.shape):
            gy = numpy.ascontiguousarray(gy)

        if xp is numpy:
            col = conv_nd.im2col_nd_cpu(
                x, self.ksize, self.stride, self.pad, cover_all=self.cover_all)
        else:
            col = conv_nd.im2col_nd_gpu(
                x, self.ksize, self.stride, self.pad, cover_all=self.cover_all)
        gW = xp.tensordot(gy, col, (out_axes, col_axes)).astype(
            self.W_dtype, copy=False)
        return gW,

    def _forward_cudnn(self, x, gy):
        # Convert to C-contiguous arrays.
        x = cuda.cupy.ascontiguousarray(x)
        gy = cuda.cupy.ascontiguousarray(gy)

        # Make empty arrays for result.
        out_c = gy.shape[1]
        in_c = x.shape[1]
        gW = cuda.cupy.empty(
            (out_c, in_c) + self.ksize, dtype=self.W_dtype)

        # Get cuDNN handler and descriptors.
        use_tensor_core = chainer.should_use_cudnn_tensor_core(x.dtype)

        handle = cudnn.get_handle()
        x_desc = cudnn.create_tensor_descriptor(x)
        gy_desc = cudnn.create_tensor_descriptor(gy)

        filter_desc = cudnn.create_filter_descriptor(gW)
        conv_param = (self.pad, self.stride, self.W_dtype)
        conv_desc = cudnn.create_convolution_descriptor(
            *conv_param, use_tensor_core=use_tensor_core)

        # Compute gradients.
        oz_dtype = 'd' if x.dtype == 'd' else 'f'
        one = numpy.array(1, dtype=oz_dtype).ctypes
        zero = numpy.array(0, dtype=oz_dtype).ctypes

        workspace_size = cuda.get_max_workspace_size()
        workspace = cuda.cupy.empty((workspace_size,), dtype='b')

        # Compute filter weight gradient.
        if configuration.config.autotune and _cudnn_version_ >= 5000:
            algo = convolution_2d._get_algorithm_bwd_filter(
                x, gy, gW, conv_param, handle, x_desc, gy_desc,
                conv_desc, filter_desc, workspace)
        else:
            algo = libcudnn.getConvolutionBackwardFilterAlgorithm(
                handle, x_desc.value, gy_desc.value, conv_desc.value,
                filter_desc.value, _bwd_filter_pref, workspace_size)

        libcudnn.convolutionBackwardFilter_v3(
            handle, one.data, x_desc.value, x.data.ptr,
            gy_desc.value, gy.data.ptr, conv_desc.value,
            algo, workspace.data.ptr, workspace_size,
            zero.data, filter_desc.value, gW.data.ptr)

        return gW,

    def backward(self, indexes, grad_outputs):
        x, gy = self.get_retained_inputs()
        ggW, = grad_outputs

        ret = []
        if 0 in indexes:
            x_shape = x.shape[2:]
            gx = chainer.functions.deconvolution_nd(
                gy, ggW, stride=self.stride, pad=self.pad, outsize=x_shape)
            ret.append(gx)
        if 1 in indexes:
            ggy = convolution_nd(
                x, ggW, stride=self.stride, pad=self.pad,
                cover_all=self.cover_all)
            ret.append(ggy)

        return ret


def convolution_nd(x, W, b=None, stride=1, pad=0, cover_all=False):
    """N-dimensional convolution function.

    This is an implementation of N-dimensional convolution which is generalized
    two-dimensional convolution in ConvNets. It takes three variables: the
    input ``x``, the filter weight ``W`` and the bias vector ``b``.

    Notation: here is a notation for dimensionalities.

    - :math:`N` is the number of spatial dimensions.
    - :math:`n` is the batch size.
    - :math:`c_I` and :math:`c_O` are the number of the input and output
      channels, respectively.
    - :math:`d_1, d_2, ..., d_N` are the size of each axis of the input's
      spatial dimensions, respectively.
    - :math:`k_1, k_2, ..., k_N` are the size of each axis of the filters,
      respectively.
    - :math:`l_1, l_2, ..., l_N` are the size of each axis of the output's
      spatial dimensions, respectively.
    - :math:`p_1, p_2, ..., p_N` are the size of each axis of the spatial
      padding size, respectively.

    Then the ``convolution_nd`` function computes correlations between filters
    and patches of size :math:`(k_1, k_2, ..., k_N)` in ``x``.
    Note that correlation here is equivalent to the inner product between
    expanded tensors.
    Patches are extracted at positions shifted by multiples of ``stride`` from
    the first position ``(-p_1, -p_2, ..., -p_N)`` for each spatial axis.

    Let :math:`(s_1, s_2, ..., s_N)` be the stride of filter application.
    Then, the output size :math:`(l_1, l_2, ..., l_N)` is determined by the
    following equations:

    .. math::

       l_n = (d_n + 2p_n - k_n) / s_n + 1 \\ \\ (n = 1, ..., N)

    If ``cover_all`` option is ``True``, the filter will cover the all
    spatial locations. So, if the last stride of filter does not cover the
    end of spatial locations, an addtional stride will be applied to the end
    part of spatial locations. In this case, the output size is determined by
    the following equations:

    .. math::

       l_n = (d_n + 2p_n - k_n + s_n - 1) / s_n + 1 \\ \\ (n = 1, ..., N)

    The N-dimensional convolution function is defined as follows.

    Args:
        x (:class:`~chainer.Variable` or :class:`numpy.ndarray` or \
        :class:`cupy.ndarray`):
            Input variable of shape :math:`(n, c_I, d_1, d_2, ..., d_N)`.
        W (:class:`~chainer.Variable` or :class:`numpy.ndarray` or \
        :class:`cupy.ndarray`):
            Weight variable of shape :math:`(c_O, c_I, k_1, k_2, ..., k_N)`.
        b (:class:`~chainer.Variable` or :class:`numpy.ndarray` or \
        :class:`cupy.ndarray`):
            One-dimensional bias variable with length :math:`c_O` (optional).
        stride (:class:`int` or :class:`tuple` of :class:`int` s):
            Stride of filter applications :math:`(s_1, s_2, ..., s_N)`.
            ``stride=s`` is equivalent to ``(s, s, ..., s)``.
        pad (:class:`int` or :class:`tuple` of :class:`int` s):
            Spatial padding width for input arrays
            :math:`(p_1, p_2, ..., p_N)`. ``pad=p`` is equivalent to
            ``(p, p, ..., p)``.
        cover_all (bool): If ``True``, all spatial locations are convoluted
            into some output pixels. It may make the output size larger.
            `cover_all` needs to be ``False`` if you want to use cuDNN.

    Returns:
        ~chainer.Variable:
            Output variable of shape :math:`(n, c_O, l_1, l_2, ..., l_N)`.

    .. note::

        This function uses cuDNN implementation for its forward and backward
        computation if ALL of the following conditions are satisfied:

        - ``cuda.cudnn_enabled`` is ``True``
        - ``chainer.config.use_cudnn`` is ``'always'`` or ``'auto'``
        - The number of spatial dimensions is more than one.
        - ``cover_all`` is ``False``
        - The input's ``dtype`` is equal to the filter weight's.
        - The ``dtype`` is FP16, FP32 or FP64. (FP16 is only available when
          cuDNN version :math:`\\geq` v3.)

    Convolution links can use a feature of cuDNN called autotuning, which
    selects the most efficient CNN algorithm for images of fixed-size,
    can provide a significant performance boost for fixed neural nets.
    To enable, set `chainer.using_config('autotune', True)`

    .. seealso:: :class:`~chainer.links.ConvolutionND`, :func:`convolution_2d`

    .. admonition:: Example

        >>> n = 10
        >>> c_i, c_o = 3, 1
        >>> d1, d2, d3 = 30, 40, 50
        >>> k1, k2, k3 = 10, 10, 10
        >>> p1, p2, p3 = 5, 5, 5
        >>> x = np.random.uniform(0, 1, (n, c_i, d1, d2, d3)).astype('f')
        >>> x.shape
        (10, 3, 30, 40, 50)
        >>> W = np.random.uniform(0, 1, (c_o, c_i, k1, k2, k3)).astype('f')
        >>> W.shape
        (1, 3, 10, 10, 10)
        >>> b = np.random.uniform(0, 1, (c_o)).astype('f')
        >>> b.shape
        (1,)
        >>> s1, s2, s3 = 2, 4, 6
        >>> y = F.convolution_nd(x, W, b, stride=(s1, s2, s3),\
 pad=(p1, p2, p3))
        >>> y.shape
        (10, 1, 16, 11, 9)
        >>> l1 = int((d1 + 2 * p1 - k1) / s1 + 1)
        >>> l2 = int((d2 + 2 * p2 - k2) / s2 + 1)
        >>> l3 = int((d3 + 2 * p3 - k3) / s3 + 1)
        >>> y.shape == (n, c_o, l1, l2, l3)
        True
        >>> y = F.convolution_nd(x, W, b, stride=(s1, s2, s3),\
 pad=(p1, p2, p3), cover_all=True)
        >>> y.shape == (n, c_o, l1, l2, l3 + 1)
        True

    """
    ndim = len(x.shape[2:])
    fnode = ConvolutionND(ndim, stride, pad, cover_all)
    args = (x, W) if b is None else (x, W, b)
    y, = fnode.apply(args)
    return y<|MERGE_RESOLUTION|>--- conflicted
+++ resolved
@@ -6,10 +6,6 @@
 from chainer.backends import cuda
 from chainer import configuration
 from chainer import function_node
-<<<<<<< HEAD
-import chainer.functions
-=======
->>>>>>> 25282329
 from chainer.functions.connection import convolution_2d
 from chainer.utils import conv
 from chainer.utils import conv_nd
