--- conflicted
+++ resolved
@@ -175,11 +175,7 @@
                         'support it' % layer.name)
 
     def forward(self, inputs, outputs, disable=(), **kwargs):
-<<<<<<< HEAD
-        """__call__(self, inputs, outputs, disable=())
-=======
         """forward(self, inputs, outputs, disable=())
->>>>>>> 3fb33388
 
         Executes a sub-network of the network.
 
