--- conflicted
+++ resolved
@@ -164,16 +164,12 @@
 
     """
 
-<<<<<<< HEAD
     gamma = None
     beta = None
     avg_mean = None
     avg_var = None
 
-    def __init__(self, size=None, decay=0.9, eps=2e-5, dtype=numpy.float32,
-=======
     def __init__(self, size=None, decay=0.9, eps=2e-5, dtype=None,
->>>>>>> da2bdbbc
                  use_gamma=True, use_beta=True,
                  initial_gamma=None, initial_beta=None, axis=None):
         super(BatchNormalization, self).__init__()
