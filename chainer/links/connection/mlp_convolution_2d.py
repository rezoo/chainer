from chainer.functions.activation import relu
from chainer import link
from chainer.links.connection import convolution_2d


class MLPConvolution2D(link.ChainList):

    """Two-dimensional MLP convolution layer of Network in Network.

    This is an "mlpconv" layer from the Network in Network paper. This layer
    is a two-dimensional convolution layer followed by 1x1 convolution layers
    and interleaved activation functions.

    Note that it does not apply the activation function to the output of the
    last 1x1 convolution layer.

    Args:
        in_channels (int or None): Number of channels of input arrays.
            If it is ``None`` or ommitted, parameter initialization will be
            deferred until the first forward data pass at which time the size
            will be determined.
        out_channels (tuple of ints): Tuple of number of channels. The i-th
            integer indicates the number of filters of the i-th convolution.
        ksize (int or pair of ints): Size of filters (a.k.a. kernels) of the
            first convolution layer. ``ksize=k`` and ``ksize=(k, k)`` are
            equivalent.
        stride (int or pair of ints): Stride of filter applications at the
            first convolution layer. ``stride=s`` and ``stride=(s, s)`` are
            equivalent.
        pad (int or pair of ints): Spatial padding width for input arrays at
            the first convolution layer. ``pad=p`` and ``pad=(p, p)`` are
            equivalent.
        activation (function): Activation function for internal hidden units.
            Note that this function is not applied to the output of this link.
        conv_init: An initializer of weight matrices
            passed to the convolution layers.
        bias_init: An initializer of bias vectors
            passed to the convolution layers.

    See: `Network in Network <https://arxiv.org/abs/1312.4400v3>`_.

    Attributes:
        activation (function): Activation function.

    """

<<<<<<< HEAD
    def __init__(self, in_channels, out_channels, ksize=None, stride=1, pad=0,
                 activation=relu.relu, use_cudnn=True,
=======
    def __init__(self, in_channels, out_channels, ksize, stride=1, pad=0,
                 activation=relu.relu, wscale=1,
>>>>>>> 5d300549
                 conv_init=None, bias_init=None):
        if ksize is None:
            out_channels, ksize, in_channels = in_channels, out_channels, None
        assert len(out_channels) > 0
        convs = [convolution_2d.Convolution2D(
            in_channels, out_channels[0], ksize, stride, pad,
            initialW=conv_init, initial_bias=bias_init)]
        for n_in, n_out in zip(out_channels, out_channels[1:]):
            convs.append(convolution_2d.Convolution2D(
                n_in, n_out, 1, initialW=conv_init,
                initial_bias=bias_init))
        super(MLPConvolution2D, self).__init__(*convs)
        self.activation = activation

    def __call__(self, x):
        """Computes the output of the mlpconv layer.

        Args:
            x (~chainer.Variable): Input image.

        Returns:
            ~chainer.Variable: Output of the mlpconv layer.

        """
        f = self.activation
        for l in self[:-1]:
            x = f(l(x))
        return self[-1](x)<|MERGE_RESOLUTION|>--- conflicted
+++ resolved
@@ -44,17 +44,15 @@
 
     """
 
-<<<<<<< HEAD
     def __init__(self, in_channels, out_channels, ksize=None, stride=1, pad=0,
-                 activation=relu.relu, use_cudnn=True,
-=======
-    def __init__(self, in_channels, out_channels, ksize, stride=1, pad=0,
-                 activation=relu.relu, wscale=1,
->>>>>>> 5d300549
-                 conv_init=None, bias_init=None):
+                 activation=relu.relu, wscale=1, conv_init=None,
+                 bias_init=None):
+        
         if ksize is None:
             out_channels, ksize, in_channels = in_channels, out_channels, None
+        
         assert len(out_channels) > 0
+        
         convs = [convolution_2d.Convolution2D(
             in_channels, out_channels[0], ksize, stride, pad,
             initialW=conv_init, initial_bias=bias_init)]
