--- conflicted
+++ resolved
@@ -448,13 +448,6 @@
         self.target[1].param.update_rule.update.assert_called_once_with(
             self.target[1].param)
 
-<<<<<<< HEAD
-=======
-        self.optimizer.zero_grads()
-        self.assertTrue((cuda.to_cpu(self.target[0].param.grad) == 0).all())
-        self.assertTrue((cuda.to_cpu(self.target[1].param.grad) == 0).all())
-
->>>>>>> 85d1e25d
     def test_update_cpu(self):
         self.setup_cpu()
         self.check_update()
@@ -464,90 +457,6 @@
         self.setup_gpu()
         self.check_update()
 
-<<<<<<< HEAD
-=======
-    def check_accumulate_grads_from_cpu(self):
-        self.optimizer.accumulate_grads([np.arange(3)] * 2)
-        grad = self.target[0].param.grad
-        self.assertTrue((cuda.to_cpu(grad) == np.arange(3) * 2).all())
-
-    @attr.gpu
-    def check_accumulate_grads_from_gpu(self, src_id):
-        with cuda.Device(src_id):
-            self.optimizer.accumulate_grads([cuda.cupy.arange(3)] * 2)
-        grad = self.target[0].param.grad
-        self.assertTrue((cuda.to_cpu(grad) == np.arange(3) * 2).all())
-
-    def test_accumulate_grads_cpu_to_cpu(self):
-        self.setup_cpu()
-        self.check_accumulate_grads_from_cpu()
-
-    @attr.gpu
-    def test_accumulate_grads_cpu_to_gpu(self):
-        self.setup_gpu()
-        self.check_accumulate_grads_from_cpu()
-
-    @attr.gpu
-    def test_accumulate_grads_gpu_to_cpu(self):
-        self.setup_cpu()
-        self.check_accumulate_grads_from_gpu(cuda.Device().id)
-
-    @attr.gpu
-    def test_accumulate_grads_gpu_to_gpu(self):
-        device_id = cuda.Device().id
-        self.setup_gpu(device_id)
-        self.check_accumulate_grads_from_gpu(device_id)
-
-    @attr.multi_gpu(2)
-    def test_accumulate_grads_multigpu(self):
-        self.setup_gpu(0)
-        self.check_accumulate_grads_from_gpu(1)
-
-    def check_compute_grads_norm(self):
-        norm = self.optimizer.compute_grads_norm()
-        self.assertAlmostEqual(norm, np.sqrt(10))
-
-    def test_compute_grads_norm_cpu(self):
-        self.setup_cpu()
-        self.check_compute_grads_norm()
-
-    @attr.gpu
-    def test_compute_grads_norm_gpu(self):
-        self.setup_gpu()
-        self.check_compute_grads_norm()
-
-    def check_weight_decay(self):
-        self.optimizer.weight_decay(0.1)
-        g = cuda.to_cpu(self.target[0].param.grad)
-        expect = np.array([0.0, 1.1, 2.2], dtype=np.float32)
-        testing.assert_allclose(g, expect)
-
-    def test_weight_decay_cpu(self):
-        self.setup_cpu()
-        self.check_weight_decay()
-
-    @attr.gpu
-    def test_weight_decay_gpu(self):
-        self.setup_gpu()
-        self.check_weight_decay()
-
-    def check_clip_grads(self):
-        self.optimizer.clip_grads(1.0)
-        g0 = cuda.to_cpu(self.target[0].param.grad)
-        g1 = cuda.to_cpu(self.target[1].param.grad)
-        sqnorm = g0.dot(g0) + g1.dot(g1)
-        self.assertAlmostEqual(sqnorm, 1.0, delta=1.0e-5)
-
-    def test_clip_grads_cpu(self):
-        self.setup_cpu()
-        self.check_clip_grads()
-
-    @attr.gpu
-    def test_clip_grads_gpu(self):
-        self.setup_gpu()
-        self.check_clip_grads()
-
->>>>>>> 85d1e25d
 
 class DummyOptimizer(chainer.GradientMethod):
 
