--- conflicted
+++ resolved
@@ -245,8 +245,6 @@
             self.assertRaises(StopIteration, copy_it.next)
 
 
-<<<<<<< HEAD
-=======
 @testing.parameterize(*testing.product({
     'n_prefetch': [1, 2],
     'shared_mem': [None, 1000000],
@@ -292,5 +290,4 @@
         self.assertAlmostEqual(it.epoch_detail, 6 / 6)
 
 
->>>>>>> 14d65780
 testing.run_module(__name__, __file__)