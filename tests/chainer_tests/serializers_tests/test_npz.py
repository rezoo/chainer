import os
import tempfile
import unittest

import mock
import numpy

from chainer import cuda
from chainer import link
from chainer import links
from chainer import optimizers
from chainer.serializers import npz
from chainer import testing
from chainer.testing import attr


class TestDictionarySerializer(unittest.TestCase):

    def setUp(self):
        self.serializer = npz.DictionarySerializer({})

        self.data = numpy.random.uniform(-1, 1, (2, 3)).astype(numpy.float32)

    def test_get_item(self):
        child = self.serializer['x']
        self.assertIsInstance(child, npz.DictionarySerializer)
        self.assertEqual(child.path, 'x/')

    def test_get_item_strip_slashes(self):
        child = self.serializer['/x/']
        self.assertEqual(child.path, 'x/')

    def check_serialize(self, data, query):
        ret = self.serializer(query, data)
        dset = self.serializer.target['w']

        self.assertIsInstance(dset, numpy.ndarray)
        self.assertEqual(dset.shape, data.shape)
        self.assertEqual(dset.size, data.size)
        self.assertEqual(dset.dtype, data.dtype)
        numpy.testing.assert_array_equal(dset, cuda.to_cpu(data))

        self.assertIs(ret, data)

    def test_serialize_cpu(self):
        self.check_serialize(self.data, 'w')

    @attr.gpu
    def test_serialize_gpu(self):
        self.check_serialize(cuda.to_gpu(self.data), 'w')

    def test_serialize_cpu_strip_slashes(self):
        self.check_serialize(self.data, '/w')

    @attr.gpu
    def test_serialize_gpu_strip_slashes(self):
        self.check_serialize(cuda.to_gpu(self.data), '/w')

    def test_serialize_scalar(self):
        ret = self.serializer('x', 10)
        dset = self.serializer.target['x']

        self.assertIsInstance(dset, numpy.ndarray)
        self.assertEqual(dset.shape, ())
        self.assertEqual(dset.size, 1)
        self.assertEqual(dset.dtype, int)
        self.assertEqual(dset[()], 10)

        self.assertIs(ret, 10)

    def test_serialize_none(self):
        ret = self.serializer('x', None)
        dset = self.serializer.target['x']

        self.assertIsInstance(dset, numpy.ndarray)
        self.assertEqual(dset.shape, ())
        self.assertEqual(dset.dtype, numpy.object)
        self.assertIs(dset[()], None)

        self.assertIs(ret, None)


@testing.parameterize(*testing.product({'compress': [False, True]}))
class TestNpzDeserializer(unittest.TestCase):

    def setUp(self):
        self.data = numpy.random.uniform(-1, 1, (2, 3)).astype(numpy.float32)

        fd, path = tempfile.mkstemp()
        os.close(fd)
        self.temp_file_path = path
        with open(path, 'wb') as f:
            savez = numpy.savez_compressed if self.compress else numpy.savez
            savez(
                f, **{'x/': None, 'y': self.data, 'z': numpy.asarray(10),
                      'w': None})

        self.npzfile = numpy.load(path)
        self.deserializer = npz.NpzDeserializer(self.npzfile)

    def tearDown(self):
        if hasattr(self, 'npzfile'):
            self.npzfile.close()
        if hasattr(self, 'temp_file_path'):
            os.remove(self.temp_file_path)

    def test_get_item(self):
        child = self.deserializer['x']
        self.assertIsInstance(child, npz.NpzDeserializer)
        self.assertEqual(child.path[-2:], 'x/')

    def test_get_item_strip_slashes(self):
        child = self.deserializer['/x/']
        self.assertEqual(child.path, 'x/')

    def check_deserialize(self, y, query):
        ret = self.deserializer(query, y)
        numpy.testing.assert_array_equal(cuda.to_cpu(y), self.data)
        self.assertIs(ret, y)

    def check_deserialize_by_passing_none(self, y, query):
        ret = self.deserializer(query, None)
        numpy.testing.assert_array_equal(cuda.to_cpu(ret), self.data)

    def test_deserialize_cpu(self):
        y = numpy.empty((2, 3), dtype=numpy.float32)
        self.check_deserialize(y, 'y')

    def test_deserialize_by_passing_none_cpu(self):
        y = numpy.empty((2, 3), dtype=numpy.float32)
        self.check_deserialize_by_passing_none(y, 'y')

    @attr.gpu
    def test_deserialize_gpu(self):
        y = numpy.empty((2, 3), dtype=numpy.float32)
        self.check_deserialize(cuda.to_gpu(y), 'y')

    @attr.gpu
    def test_deserialize_by_passing_none_gpu(self):
        y = numpy.empty((2, 3), dtype=numpy.float32)
        self.check_deserialize_by_passing_none(cuda.to_gpu(y), 'y')

    def test_deserialize_cpu_strip_slashes(self):
        y = numpy.empty((2, 3), dtype=numpy.float32)
        self.check_deserialize(y, '/y')

    @attr.gpu
    def test_deserialize_gpu_strip_slashes(self):
        y = numpy.empty((2, 3), dtype=numpy.float32)
        self.check_deserialize(cuda.to_gpu(y), '/y')

    def test_deserialize_scalar(self):
        z = 5
        ret = self.deserializer('z', z)
        self.assertEqual(ret, 10)

    def test_deserialize_none(self):
        ret = self.deserializer('w', None)
        self.assertIs(ret, None)

    def test_deserialize_by_passing_array(self):
        y = numpy.empty((1,), dtype=numpy.float32)
        ret = self.deserializer('w', y)
        self.assertIs(ret, None)


class TestNpzDeserializerNonStrict(unittest.TestCase):

    def setUp(self):
        fd, path = tempfile.mkstemp()
        os.close(fd)
        self.temp_file_path = path
        with open(path, 'wb') as f:
            numpy.savez(
                f, **{'x': numpy.asarray(10)})

        self.npzfile = numpy.load(path)
        self.deserializer = npz.NpzDeserializer(self.npzfile, strict=False)

    def tearDown(self):
        if hasattr(self, 'npzfile'):
            self.npzfile.close()
        if hasattr(self, 'temp_file_path'):
            os.remove(self.temp_file_path)

    def test_deserialize_partial(self):
        y = numpy.empty((2, 3), dtype=numpy.float32)
        ret = self.deserializer('y', y)
        self.assertIs(ret, y)


class TestNpzDeserializerNonStrictGroupHierachy(unittest.TestCase):

    def setUp(self):
        fd, path = tempfile.mkstemp()
        os.close(fd)
        self.temp_file_path = path

        child = link.Chain(linear=links.Linear(2, 3))
        parent = link.Chain(linear=links.Linear(3, 2), child=child)
        npz.save_npz(self.temp_file_path, parent)
        self.source = parent

        self.npzfile = numpy.load(path)
        self.deserializer = npz.NpzDeserializer(self.npzfile, strict=False)

    def tearDown(self):
        if hasattr(self, 'npzfile'):
            self.npzfile.close()
        if hasattr(self, 'temp_file_path'):
            os.remove(self.temp_file_path)

    def test_deserialize_hierarchy(self):
        child = link.Chain(linear2=links.Linear(2, 3))
        target = link.Chain(linear=links.Linear(3, 2), child=child)
        target_child_W = numpy.copy(child.linear2.W.data)
        target_child_b = numpy.copy(child.linear2.b.data)
        self.deserializer.load(target)

        numpy.testing.assert_array_equal(
            self.source.linear.W.data, target.linear.W.data)
        numpy.testing.assert_array_equal(
            self.source.linear.W.data, target.linear.W.data)
        numpy.testing.assert_array_equal(
            self.source.linear.b.data, target.linear.b.data)
        numpy.testing.assert_array_equal(
            target.child.linear2.W.data, target_child_W)
        numpy.testing.assert_array_equal(
            target.child.linear2.b.data, target_child_b)


@testing.parameterize(*testing.product({'compress': [False, True]}))
class TestSaveNpz(unittest.TestCase):

    def setUp(self):
        fd, path = tempfile.mkstemp()
        os.close(fd)
        self.temp_file_path = path

    def tearDown(self):
        if hasattr(self, 'temp_file_path'):
            os.remove(self.temp_file_path)

    def test_save(self):
        obj = mock.MagicMock()
        npz.save_npz(self.temp_file_path, obj, self.compress)

        self.assertEqual(obj.serialize.call_count, 1)
        (serializer,), _ = obj.serialize.call_args
        self.assertIsInstance(serializer, npz.DictionarySerializer)


@testing.parameterize(*testing.product({'compress': [False, True]}))
class TestLoadNpz(unittest.TestCase):

    def setUp(self):
        fd, path = tempfile.mkstemp()
        os.close(fd)
        self.temp_file_path = path
        child = link.Chain(child_linear=links.Linear(2, 3))
        parent = link.Chain(
            parent_linear=links.Linear(3, 2), child=child)
        npz.save_npz(path, parent, self.compress)

        self.source_child = child
        self.source_parent = parent

    def tearDown(self):
        if hasattr(self, 'temp_file_path'):
            os.remove(self.temp_file_path)

    def test_load_with_strict(self):
        obj = mock.MagicMock()
        npz.load_npz(self.temp_file_path, obj)

        self.assertEqual(obj.serialize.call_count, 1)
        (serializer,), _ = obj.serialize.call_args
        self.assertIsInstance(serializer, npz.NpzDeserializer)

<<<<<<< HEAD
    def test_load_without_strict(self):
        obj = mock.MagicMock()
        npz.load_npz(self.temp_file_path, obj, False)

        self.assertEqual(obj.serialize.call_count, 1)
        (serializer,), _ = obj.serialize.call_args
        self.assertIsInstance(serializer, npz.NpzDeserializer)
        self.assertEqual(serializer.strict, False)
=======
    def test_load_with_path(self):
        target = link.Chain(child_linear=links.Linear(2, 3))
        npz.load_npz(self.temp_file_path, target, 'child/')
        numpy.testing.assert_array_equal(
            self.source_child.child_linear.W.data, target.child_linear.W.data)

    def test_load_without_path(self):
        target = link.Chain(parent_linear=links.Linear(3, 2))
        npz.load_npz(self.temp_file_path, target, path='')
        numpy.testing.assert_array_equal(
            self.source_parent.parent_linear.W.data,
            target.parent_linear.W.data)
>>>>>>> 00b0de4f


@testing.parameterize(*testing.product({'compress': [False, True]}))
class TestGroupHierachy(unittest.TestCase):

    def setUp(self):
        fd, path = tempfile.mkstemp()
        os.close(fd)
        self.temp_file_path = path

        child = link.Chain(linear=links.Linear(2, 3))
        child.add_param('Wc', (2, 3))
        self.parent = link.Chain(child=child)
        self.parent.add_param('Wp', (2, 3))

        self.optimizer = optimizers.AdaDelta()
        self.optimizer.setup(self.parent)

        self.parent.zerograds()
        self.optimizer.update()  # init all states

        self.savez = numpy.savez_compressed if self.compress else numpy.savez

    def _save(self, target, obj, name):
        serializer = npz.DictionarySerializer(target, name)
        serializer.save(obj)

    def tearDown(self):
        if hasattr(self, 'temp_file_path'):
            os.remove(self.temp_file_path)

    def _check_chain_group(self, file, state, prefix=''):
        keys = ('child/linear/W',
                'child/linear/b',
                'child/Wc') + state
        self.assertSetEqual(set(file.keys()), {prefix + x for x in keys})

    def _check_optimizer_group(self, file, state, prefix=''):
        keys = ('child/linear/W/msg',
                'child/linear/W/msdx',
                'child/linear/b/msg',
                'child/linear/b/msdx',
                'child/Wc/msg',
                'child/Wc/msdx') + state
        self.assertEqual(set(file.keys()),
                         {prefix + x for x in keys})

    def test_save_chain(self):
        d = {}
        self._save(d, self.parent, 'test/')
        with open(self.temp_file_path, 'wb') as f:
            self.savez(f, **d)
        with numpy.load(self.temp_file_path) as f:
            self._check_chain_group(f, ('Wp',), 'test/')

    def test_save_optimizer(self):
        d = {}
        self._save(d, self.optimizer, 'test/')
        with open(self.temp_file_path, 'wb') as f:
            self.savez(f, **d)
        with numpy.load(self.temp_file_path) as f:
            self._check_optimizer_group(
                f, ('Wp/msg', 'Wp/msdx', 'epoch', 't'), 'test/')

    def test_save_chain2(self):
        npz.save_npz(self.temp_file_path, self.parent, self.compress)
        with numpy.load(self.temp_file_path) as f:
            self._check_chain_group(f, ('Wp',))

    def test_save_optimizer2(self):
        npz.save_npz(self.temp_file_path, self.optimizer, self.compress)
        with numpy.load(self.temp_file_path) as f:
            self._check_optimizer_group(f, ('Wp/msg', 'Wp/msdx', 'epoch', 't'))

    def test_load_optimizer_with_strict(self):
        for param in self.parent.params():
            param.data.fill(1)
        npz.save_npz(self.temp_file_path, self.parent, self.compress)
        for param in self.parent.params():
            param.data.fill(0)
        npz.load_npz(self.temp_file_path, self.parent)
        for param in self.parent.params():
            self.assertTrue((param.data == 1).all())

    def test_load_optimizer_without_strict(self):
        for param in self.parent.params():
            param.data.fill(1)
        npz.save_npz(self.temp_file_path, self.parent, self.compress)
        for param in self.parent.params():
            param.data.fill(0)
        npz.load_npz(self.temp_file_path, self.parent, False)
        for param in self.parent.params():
            self.assertTrue((param.data == 1).all())


testing.run_module(__name__, __file__)<|MERGE_RESOLUTION|>--- conflicted
+++ resolved
@@ -277,7 +277,6 @@
         (serializer,), _ = obj.serialize.call_args
         self.assertIsInstance(serializer, npz.NpzDeserializer)
 
-<<<<<<< HEAD
     def test_load_without_strict(self):
         obj = mock.MagicMock()
         npz.load_npz(self.temp_file_path, obj, False)
@@ -286,7 +285,7 @@
         (serializer,), _ = obj.serialize.call_args
         self.assertIsInstance(serializer, npz.NpzDeserializer)
         self.assertEqual(serializer.strict, False)
-=======
+
     def test_load_with_path(self):
         target = link.Chain(child_linear=links.Linear(2, 3))
         npz.load_npz(self.temp_file_path, target, 'child/')
@@ -299,7 +298,6 @@
         numpy.testing.assert_array_equal(
             self.source_parent.parent_linear.W.data,
             target.parent_linear.W.data)
->>>>>>> 00b0de4f
 
 
 @testing.parameterize(*testing.product({'compress': [False, True]}))
