import unittest

import functools
import mock
import numpy
from operator import mul

import chainer
from chainer import cuda
import chainer.functions as F
from chainer import gradient_check
from chainer import testing
from chainer.testing import attr
from chainer.testing import condition
from chainer.testing import parameterize
from chainer.utils import conv
from chainer.utils import type_check


@parameterize(*testing.product({
    'dims': [(4, 3, 2), (2,)],
    'nobias': [False],
    'test_outsize': [False],
    'c_contiguous': [True],
    'x_dtype': [numpy.float32],
    'W_dtype': [numpy.float32],
    'autotune': [True, False],
}) + testing.product({
    'dims': [(3, 2)],
    'nobias': [False],
    'test_outsize': [False],
    'c_contiguous': [True],
    'x_dtype': [numpy.float16, numpy.float32, numpy.float64],
    'W_dtype': [numpy.float16, numpy.float32, numpy.float64],
    'autotune': [False],
}) + testing.product({
    'dims': [(3, 2)],
    'nobias': [True, False],
    'test_outsize': [True, False],
    'c_contiguous': [True, False],
    'x_dtype': [numpy.float32],
    'W_dtype': [numpy.float32],
    'autotune': [False],
}))
class TestDeconvolutionND(unittest.TestCase):

    def setUp(self):
        in_channels = 3
        out_channels = 2
        ndim = len(self.dims)
        ksize = (3,) * ndim
        self.stride = (2,) * ndim
        self.pad = (1,) * ndim

        W_scale = numpy.sqrt(1. / functools.reduce(mul, ksize, in_channels))
        W_shape = (in_channels, out_channels) + ksize
        self.W = numpy.random.normal(0, W_scale, W_shape).astype(self.W_dtype)
        self.b = numpy.random.uniform(-1, 1, out_channels).astype(self.x_dtype)
<<<<<<< HEAD
        self.check_double_backward_options = {'dtype': numpy.float64}
=======
        self.check_double_backward_options = {
            'dtype': numpy.float64, 'atol': 5e-3, 'rtol': 5e-2}
>>>>>>> 25282329

        outs = tuple(
            conv.get_deconv_outsize(d, k, s, p)
            for (d, k, s, p) in zip(self.dims, ksize, self.stride, self.pad))
        self.outsize = outs if self.test_outsize else None
        x_shape = (2, in_channels) + self.dims
        self.x = numpy.random.uniform(-1, 1, x_shape).astype(self.x_dtype)
        gy_shape = (2, out_channels) + outs
        self.gy = numpy.random.uniform(-1, 1, gy_shape).astype(self.x_dtype)

        self.ggx = numpy.random.uniform(
            -1, 1, self.x.shape).astype(self.x.dtype)
        self.ggW = numpy.random.uniform(
            -1, 1, self.W.shape).astype(self.W.dtype)
        self.ggb = numpy.random.uniform(
            -1, 1, self.b.shape).astype(self.x.dtype)

        self.test_forward_options = {}
        self.check_backward_options = {
            'dtype': numpy.float64, 'atol': 3e-5, 'rtol': 3e-4}
        if self.x_dtype == numpy.float16 or self.W_dtype == numpy.float16:
            self.test_forward_options = {'atol': 5e-4, 'rtol': 5e-3}
            self.check_backward_options = {
                'dtype': numpy.float64, 'atol': 2 ** -4, 'rtol': 2 ** -4}

    def check_forward_consistency(self, use_cudnn='always'):
        x_cpu = chainer.Variable(self.x)
        W_cpu = chainer.Variable(self.W)
        b_cpu = None if self.nobias else chainer.Variable(self.b)
        y_cpu = F.deconvolution_nd(
            x_cpu, W_cpu, b_cpu, stride=self.stride, pad=self.pad,
            outsize=self.outsize)

        x_gpu = chainer.Variable(cuda.to_gpu(self.x))
        W_gpu = chainer.Variable(cuda.to_gpu(self.W))
        b_gpu = None if self.nobias else chainer.Variable(cuda.to_gpu(self.b))
        with chainer.using_config('use_cudnn', use_cudnn):
            with chainer.using_config('autotune', self.autotune):
                y_gpu = F.deconvolution_nd(
                    x_gpu, W_gpu, b_gpu, stride=self.stride, pad=self.pad,
                    outsize=self.outsize)

        self.assertEqual(y_cpu.data.dtype, self.x_dtype)
        self.assertEqual(y_gpu.data.dtype, self.x_dtype)
        testing.assert_allclose(
            y_cpu.data, y_gpu.data.get(), **self.test_forward_options)

    @attr.cudnn
    def test_forward_consistency_cudnn(self):
        self.check_forward_consistency(use_cudnn='always')

    @attr.gpu
    def test_forward_consistency_im2col(self):
        self.check_forward_consistency(use_cudnn='never')

    def check_forward_consistency_regression(self, x_data, W_data, b_data,
                                             use_cudnn='always'):
        x = chainer.Variable(x_data)
        W = chainer.Variable(W_data)
        b = None if self.nobias else chainer.Variable(b_data)

        with chainer.using_config('use_cudnn', use_cudnn):
            y_nd = F.deconvolution_nd(x, W, b, stride=self.stride,
                                      pad=self.pad, outsize=self.outsize)
            y_2d = F.deconvolution_2d(x, W, b, stride=self.stride,
                                      pad=self.pad, outsize=self.outsize)

        testing.assert_allclose(
            y_nd.data, y_2d.data, **self.test_forward_options)

    def test_forward_consistency_regression_cpu(self):
        # Regression test to deconvolution_nd.
        if len(self.dims) == 2:
            self.check_forward_consistency_regression(self.x, self.W, self.b)

    @attr.cudnn
    def test_forward_consistency_regression_cudnn(self):
        # Regression test to deconvolution_nd.
        if len(self.dims) == 2:
            self.check_forward_consistency_regression(
                cuda.to_gpu(self.x), cuda.to_gpu(self.W), cuda.to_gpu(self.b),
                use_cudnn='always')

    @attr.gpu
    def test_forward_consistency_regression_im2col(self):
        # Regression test to deconvolution_nd.
        if len(self.dims) == 2:
            self.check_forward_consistency_regression(
                cuda.to_gpu(self.x), cuda.to_gpu(self.W), cuda.to_gpu(self.b),
                use_cudnn='never')

    def check_backward(self, x_data, W_data, b_data, y_grad,
                       use_cudnn='never'):
        if not self.c_contiguous:
            xp = cuda.get_array_module(x_data)
            x_data = xp.asfortranarray(x_data)
            W_data = xp.asfortranarray(W_data)
            y_grad = xp.asfortranarray(y_grad)
            self.assertFalse(x_data.flags.c_contiguous)
            self.assertFalse(W_data.flags.c_contiguous)
            self.assertFalse(y_grad.flags.c_contiguous)
            if b_data is not None:
                b = xp.empty((len(b_data) * 2,), dtype=self.b.dtype)
                b[::2] = b_data
                b_data = b[::2]
                self.assertFalse(b_data.flags.c_contiguous)

        args = (x_data, W_data)
        if b_data is not None:
<<<<<<< HEAD
            args = args + (b_data,)
=======
            args += (b_data,)
>>>>>>> 25282329

        def f(*args):
            return F.deconvolution_nd(*args, stride=self.stride, pad=self.pad,
                                      outsize=self.outsize)

        with chainer.using_config('use_cudnn', use_cudnn):
            with chainer.using_config('autotune', self.autotune):
                gradient_check.check_backward(
                    f, args, y_grad, **self.check_backward_options)

    @condition.retry(3)
    def test_backward_cpu(self):
        self.check_backward(self.x, self.W, self.b, self.gy)

    @attr.cudnn
    @condition.retry(3)
    def test_backward_cudnn(self):
        b = None if self.b is None else cuda.to_gpu(self.b)
        self.check_backward(
            cuda.to_gpu(self.x), cuda.to_gpu(self.W), b,
            cuda.to_gpu(self.gy), use_cudnn='always')

    @attr.gpu
    @condition.retry(3)
    def test_backward_gpu(self):
        b = None if self.b is None else cuda.to_gpu(self.b)
        self.check_backward(
            cuda.to_gpu(self.x), cuda.to_gpu(self.W), b,
            cuda.to_gpu(self.gy), use_cudnn='never')

    def check_double_backward(
            self, inputs, grad_outputs, grad_grad_inputs, use_cudnn='always'):
        x_data, W_data, b_data = inputs
        y_grad, = grad_outputs
        x_grad_grad, W_grad_grad, b_grad_grad = grad_grad_inputs

        if not self.c_contiguous:
            xp = cuda.get_array_module(x_data)
            x_data = xp.asfortranarray(x_data)
            W_data = xp.asfortranarray(W_data)
            y_grad = xp.asfortranarray(y_grad)
            x_grad_grad = xp.asfortranarray(x_grad_grad)
            W_grad_grad = xp.asfortranarray(W_grad_grad)
            assert not x_data.flags.c_contiguous
            assert not W_data.flags.c_contiguous
            assert not y_grad.flags.c_contiguous
            assert not x_grad_grad.flags.c_contiguous
            assert not W_grad_grad.flags.c_contiguous
            if b_data is not None:
                b = xp.empty((len(b_data) * 2,), dtype=b_data.dtype)
                b[::2] = b_data
                b_data = b[::2]
                assert not b_data.flags.c_contiguous

                ggb = xp.empty((len(b_data) * 2,), dtype=b_grad_grad.dtype)
                ggb[::2] = b_grad_grad
                b_grad_grad = ggb[::2]
                assert not b_grad_grad.flags.c_contiguous

        args = (x_data, W_data)
        grad_grads = (x_grad_grad, W_grad_grad)
        if b_data is not None:
<<<<<<< HEAD
            args = args + (b_data,)
            grad_grads = grad_grads + (b_grad_grad,)
=======
            args += (b_data,)
            grad_grads += (b_grad_grad,)
>>>>>>> 25282329

        def f(*args):
            y = F.deconvolution_nd(
                *args, stride=self.stride, pad=self.pad, outsize=self.outsize)
            return y * y  # make the function nonlinear

        with chainer.using_config('use_cudnn', use_cudnn):
            with chainer.using_config('autotune', self.autotune):
                gradient_check.check_double_backward(
                    f, args, y_grad, grad_grads,
                    **self.check_double_backward_options)

<<<<<<< HEAD
    @condition.retry(10)
=======
    @condition.retry(3)
>>>>>>> 25282329
    def test_double_backward_cpu(self):
        inputs = [self.x, self.W, self.b]
        grad_outputs = [self.gy]
        grad_grad_inputs = [self.ggx, self.ggW, self.ggb]
        self.check_double_backward(
            inputs, grad_outputs, grad_grad_inputs)

    @attr.cudnn
<<<<<<< HEAD
    @condition.retry(10)
=======
    @condition.retry(3)
>>>>>>> 25282329
    def test_double_backward_cudnn(self):
        b = None if self.b is None else cuda.to_gpu(self.b)
        inputs = [cuda.to_gpu(self.x), cuda.to_gpu(self.W), b]
        grad_outputs = cuda.to_gpu([self.gy])
        grad_grad_inputs = cuda.to_gpu([self.ggx, self.ggW, self.ggb])
        self.check_double_backward(
            inputs, grad_outputs, grad_grad_inputs, use_cudnn='always')

    @attr.gpu
    @condition.retry(3)
    def test_double_backward_gpu(self):
        b = None if self.b is None else cuda.to_gpu(self.b)
        inputs = [cuda.to_gpu(self.x), cuda.to_gpu(self.W), b]
        grad_outputs = cuda.to_gpu([self.gy])
        grad_grad_inputs = cuda.to_gpu([self.ggx, self.ggW, self.ggb])
        self.check_double_backward(
            inputs, grad_outputs, grad_grad_inputs, use_cudnn='never')


@testing.parameterize(*testing.product({
    'dims': [(5, 4, 3), (4, 3), (3,)],
    'use_cudnn': ['always', 'auto', 'never'],
    'dtype': [numpy.float16, numpy.float32, numpy.float64],
}))
@attr.cudnn
class TestDeconvolutionNDCudnnCall(unittest.TestCase):

    def setUp(self):
        in_channels = 3
        out_channels = 2
        ndim = len(self.dims)
        ksize = (3,) * ndim
        stride = (1,) * ndim
        pad = (1,) * ndim

        W_scale = numpy.sqrt(1. / functools.reduce(mul, ksize, in_channels))
        W_shape = (in_channels, out_channels) + ksize
        self.W = cuda.cupy.random.normal(
            0, W_scale, W_shape).astype(self.dtype)
        outs = tuple(
            conv.get_deconv_outsize(d, k, s, p)
            for (d, k, s, p) in zip(self.dims, ksize, stride, pad))
        x_shape = (2, in_channels) + self.dims
        self.x = cuda.cupy.random.uniform(-1, 1, x_shape).astype(self.dtype)
        gy_shape = (2, out_channels) + outs
        self.gy = cuda.cupy.random.uniform(-1, 1, gy_shape).astype(self.dtype)
        with chainer.using_config('use_cudnn', self.use_cudnn):
            self.expected = chainer.should_use_cudnn('>=auto') and ndim > 1

    def forward(self):
        x = chainer.Variable(self.x)
        W = chainer.Variable(self.W)
        return F.deconvolution_nd(x, W, None, stride=1, pad=1)

    def test_call_cudnn_forward(self):
        name = 'cupy.cuda.cudnn.convolutionBackwardData_v3'
        with chainer.using_config('use_cudnn', self.use_cudnn):
            with mock.patch(name) as func:
                self.forward()
                self.assertEqual(func.called, self.expected)

    def test_call_cudnn_backward(self):
        with chainer.using_config('use_cudnn', self.use_cudnn):
            y = self.forward()
            y.grad = self.gy
            with mock.patch('cupy.cuda.cudnn.convolutionForward') as func:
                y.backward()
                self.assertEqual(func.called, self.expected)


class TestDeconvolutionNDarraySupplied(unittest.TestCase):

    def setUp(self):
        N = 2
        in_channels = 3
        out_channels = 2
        dtype = numpy.float32

        x_shape = (N, in_channels, 3, 3, 3)
        self.x_data = numpy.random.uniform(-1, 1, x_shape).astype(dtype)
        W_shape = (in_channels, out_channels, 1, 1, 1)
        self.W_data = numpy.random.uniform(-1, 1, W_shape).astype(dtype)
        self.b_data = numpy.random.uniform(-1, 1, out_channels).astype(dtype)

    def check_array_supplied(self, x_ary, W_ary, b_ary):
        y_ary = F.deconvolution_nd(x_ary, W_ary, b_ary)

        x_var = chainer.Variable(x_ary)
        W_var = chainer.Variable(W_ary)
        b_var = chainer.Variable(b_ary)
        y_var = F.deconvolution_nd(x_var, W_var, b_var)

        testing.assert_allclose(y_ary.data, y_var.data)

    def test_array_supplied_cpu(self):
        self.check_array_supplied(self.x_data, self.W_data, self.b_data)

    @attr.gpu
    def test_array_supplied_gpu(self):
        self.check_array_supplied(cuda.to_gpu(self.x_data),
                                  cuda.to_gpu(self.W_data),
                                  cuda.to_gpu(self.b_data))


class TestDeconvolutionNDTypeCheck(unittest.TestCase):

    def test_number_of_inputs(self):
        # Too few inputs
        x = numpy.random.uniform(-1, 1, (2, 3, 4)).astype(numpy.float32)
        with self.assertRaises(type_check.InvalidType):
            F.connection.deconvolution_nd.DeconvolutionND(1).apply((x,))

        # Too much inputs
        x = numpy.random.uniform(-1, 1, (2, 3, 4)).astype(numpy.float32)
        W = numpy.random.uniform(-1, 1, (3, 2, 2)).astype(numpy.float32)
        b = numpy.random.uniform(-1, 1, (2,)).astype(numpy.float32)
        with self.assertRaises(type_check.InvalidType):
            F.connection.deconvolution_nd.DeconvolutionND(1).apply(
                (x, W, b, x))

    def test_data_and_weight(self):
        # dtype of data
        x = numpy.random.uniform(-1, 1, (2, 3, 4)).astype(numpy.int32)
        W = numpy.random.uniform(-1, 1, (3, 2, 2)).astype(numpy.float32)
        with self.assertRaises(type_check.InvalidType):
            F.deconvolution_nd(x, W)

        # dtype of weight
        x = numpy.random.uniform(-1, 1, (2, 3, 4)).astype(numpy.float32)
        W = numpy.random.uniform(-1, 1, (3, 2, 2)).astype(numpy.int32)
        with self.assertRaises(type_check.InvalidType):
            F.deconvolution_nd(x, W)

        # ndim of weight
        x = numpy.random.uniform(-1, 1, (2, 3, 4, 4)).astype(numpy.float32)
        W = numpy.random.uniform(-1, 1, (3, 2, 2)).astype(numpy.float32)
        with self.assertRaises(type_check.InvalidType):
            F.deconvolution_nd(x, W)

        # shapes of data and weight
        x = numpy.random.uniform(-1, 1, (2, 3, 4)).astype(numpy.float32)
        W = numpy.random.uniform(-1, 1, (2, 2, 2)).astype(numpy.float32)
        with self.assertRaises(type_check.InvalidType):
            F.deconvolution_nd(x, W)

    def test_supplied_outsize(self):
        x = numpy.random.uniform(-1, 1, (2, 3, 4)).astype(numpy.float32)
        W = numpy.random.uniform(-1, 1, (3, 2, 2)).astype(numpy.float32)
        outsize = (10,)
        with self.assertRaises(type_check.InvalidType):
            F.deconvolution_nd(x, W, outsize=outsize)

    def test_bias(self):
        # dtype
        x = numpy.random.uniform(-1, 1, (2, 3, 4)).astype(numpy.float32)
        W = numpy.random.uniform(-1, 1, (3, 2, 2)).astype(numpy.float32)
        b = numpy.random.uniform(-1, 1, (2,)).astype(numpy.int32)
        with self.assertRaises(type_check.InvalidType):
            F.deconvolution_nd(x, W, b=b)

        # ndim
        x = numpy.random.uniform(-1, 1, (2, 3, 4)).astype(numpy.float32)
        W = numpy.random.uniform(-1, 1, (3, 2, 2)).astype(numpy.float32)
        b = numpy.random.uniform(-1, 1, (2, 2)).astype(numpy.float32)
        with self.assertRaises(type_check.InvalidType):
            F.deconvolution_nd(x, W, b=b)

        # shape
        x = numpy.random.uniform(-1, 1, (2, 3, 4)).astype(numpy.float32)
        W = numpy.random.uniform(-1, 1, (3, 2, 2)).astype(numpy.float32)
        b = numpy.random.uniform(-1, 1, (3,)).astype(numpy.float32)
        with self.assertRaises(type_check.InvalidType):
            F.deconvolution_nd(x, W, b=b)

    def test_estimated_outsize(self):
        x = numpy.random.uniform(-1, 1, (2, 3, 4)).astype(numpy.float32)
        W = numpy.random.uniform(-1, 1, (3, 2, 2)).astype(numpy.float32)
        stride = 1
        pad = 10
        with self.assertRaises(AssertionError):
            F.deconvolution_nd(x, W, stride=stride, pad=pad)


testing.run_module(__name__, __file__)<|MERGE_RESOLUTION|>--- conflicted
+++ resolved
@@ -56,12 +56,8 @@
         W_shape = (in_channels, out_channels) + ksize
         self.W = numpy.random.normal(0, W_scale, W_shape).astype(self.W_dtype)
         self.b = numpy.random.uniform(-1, 1, out_channels).astype(self.x_dtype)
-<<<<<<< HEAD
-        self.check_double_backward_options = {'dtype': numpy.float64}
-=======
         self.check_double_backward_options = {
             'dtype': numpy.float64, 'atol': 5e-3, 'rtol': 5e-2}
->>>>>>> 25282329
 
         outs = tuple(
             conv.get_deconv_outsize(d, k, s, p)
@@ -171,11 +167,7 @@
 
         args = (x_data, W_data)
         if b_data is not None:
-<<<<<<< HEAD
-            args = args + (b_data,)
-=======
             args += (b_data,)
->>>>>>> 25282329
 
         def f(*args):
             return F.deconvolution_nd(*args, stride=self.stride, pad=self.pad,
@@ -238,13 +230,8 @@
         args = (x_data, W_data)
         grad_grads = (x_grad_grad, W_grad_grad)
         if b_data is not None:
-<<<<<<< HEAD
-            args = args + (b_data,)
-            grad_grads = grad_grads + (b_grad_grad,)
-=======
             args += (b_data,)
             grad_grads += (b_grad_grad,)
->>>>>>> 25282329
 
         def f(*args):
             y = F.deconvolution_nd(
@@ -257,11 +244,7 @@
                     f, args, y_grad, grad_grads,
                     **self.check_double_backward_options)
 
-<<<<<<< HEAD
-    @condition.retry(10)
-=======
-    @condition.retry(3)
->>>>>>> 25282329
+    @condition.retry(3)
     def test_double_backward_cpu(self):
         inputs = [self.x, self.W, self.b]
         grad_outputs = [self.gy]
@@ -270,11 +253,7 @@
             inputs, grad_outputs, grad_grad_inputs)
 
     @attr.cudnn
-<<<<<<< HEAD
-    @condition.retry(10)
-=======
-    @condition.retry(3)
->>>>>>> 25282329
+    @condition.retry(3)
     def test_double_backward_cudnn(self):
         b = None if self.b is None else cuda.to_gpu(self.b)
         inputs = [cuda.to_gpu(self.x), cuda.to_gpu(self.W), b]
