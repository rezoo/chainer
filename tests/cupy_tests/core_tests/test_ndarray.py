import unittest

import numpy

from cupy import core
from cupy import get_array_module
from cupy import testing


class TestGetSize(unittest.TestCase):

    def test_none(self):
        self.assertEqual(core.get_size(None), ())

    def check_collection(self, a):
        self.assertEqual(core.get_size(a), tuple(a))

    def test_list(self):
        self.check_collection([1, 2, 3])

    def test_tuple(self):
        self.check_collection((1, 2, 3))

    def test_int(self):
        self.assertEqual(core.get_size(1), (1,))

    def test_float(self):
        with self.assertRaises(ValueError):
            core.get_size(1.0)


def wrap_take(array, *args, **kwargs):
    if get_array_module(array) == numpy:
        kwargs["mode"] = "wrap"

    return array.take(*args, **kwargs)


@testing.parameterize(
    {'arg': None, 'shape': ()},
    {'arg': 3, 'shape': (3,)},
)
@testing.gpu
class TestNdarrayInit(unittest.TestCase):

    def test_shape(self):
        a = core.ndarray(self.arg)
        self.assertTupleEqual(a.shape, self.shape)


@testing.gpu
class TestNdarrayInitRaise(unittest.TestCase):

    def test_unsupported_type(self):
        arr = numpy.ndarray((2, 3), dtype=object)
        with self.assertRaises(ValueError):
            core.array(arr)


@testing.parameterize(
    *testing.product({
        'indices_shape': [(2,), (2, 3)],
        'axis': [None, 0, 1, 2, -1, -2],
    })
)
@testing.gpu
class TestNdarrayTake(unittest.TestCase):

    shape = (3, 4, 5)

    @testing.for_all_dtypes()
    @testing.numpy_cupy_array_equal(accept_error=False)
    def test_take(self, xp, dtype):
        a = testing.shaped_arange(self.shape, xp, dtype)
        if self.axis is None:
            m = a.size
        else:
            m = a.shape[self.axis]
        i = testing.shaped_arange(self.indices_shape, xp, numpy.int32) % m
        return wrap_take(a, i, self.axis)


@testing.parameterize(
    *testing.product({
        'indices': [2, [0, 1], -1, [-1, -2]],
        'axis': [None, 0, 1, -1, -2],
    })
)
@testing.gpu
class TestNdarrayTakeWithInt(unittest.TestCase):

    shape = (3, 4, 5)

    @testing.for_all_dtypes()
    @testing.numpy_cupy_array_equal(accept_error=False)
    def test_take(self, xp, dtype):
        a = testing.shaped_arange(self.shape, xp, dtype)
        return wrap_take(a, self.indices, self.axis)


@testing.parameterize(
    *testing.product({
        'indices': [2, [0, 1], -1, [-1, -2]],
        'axis': [None, 0, 1, -1, -2],
    })
)
class TestNdarrayTakeWithIntWithOutParam(unittest.TestCase):

    shape = (3, 4, 5)

    @testing.for_all_dtypes()
    @testing.numpy_cupy_array_equal(accept_error=False)
    def test_take(self, xp, dtype):
        a = testing.shaped_arange(self.shape, xp, dtype)
        r1 = wrap_take(a, self.indices, self.axis)
        r2 = xp.zeros_like(r1)
        wrap_take(a, self.indices, self.axis, out=r2)
        testing.assert_array_equal(r1, r2)
        return r2


@testing.parameterize(
    *testing.product({
        'indices': [0, -1, [0], [0, -1]],
        'axis': [None, 0, -1],
    })
)
class TestScalaNdarrayTakeWithIntWithOutParam(unittest.TestCase):

    shape = ()

    @testing.for_all_dtypes()
    @testing.numpy_cupy_array_equal(accept_error=False)
    def test_take(self, xp, dtype):
        a = testing.shaped_arange(self.shape, xp, dtype)
        r1 = wrap_take(a, self.indices, self.axis)
        r2 = xp.zeros_like(r1)
        wrap_take(a, self.indices, self.axis, out=r2)
        testing.assert_array_equal(r1, r2)
        return r2


<<<<<<< HEAD
@testing.gpu
class TestNdarrayTakeError(unittest.TestCase):
=======
@testing.parameterize(
    {"shape": (3, 4, 5), "indices": (2,), "axis": 3},
    {"shape": (), "indices": (0,), "axis": 2}
)
class TestNdarrayTakeErrorAxisOverRun(unittest.TestCase):
>>>>>>> 608ec4e0

    @testing.for_all_dtypes()
    @testing.numpy_cupy_raises()
    def test_axis_overrun(self, xp, dtype):
        a = testing.shaped_arange(self.shape, xp, dtype)
        wrap_take(a, self.indices, axis=self.axis)


@testing.parameterize(
    {"shape": (3, 4, 5), "indices": (2, 3), "out_shape": (2, 4)},
    {"shape": (), "indices": 0, "out_shape": (1,)}
)
class TestNdarrayTakeErrorShapeMismatch(unittest.TestCase):

    @testing.for_all_dtypes()
    @testing.numpy_cupy_raises()
    def test_shape_mismatch(self, xp, dtype):
        a = testing.shaped_arange(self.shape, xp, dtype)
        i = testing.shaped_arange(self.indices, xp, numpy.int32) % 3
        o = testing.shaped_arange(self.out_shape, xp, dtype)
        wrap_take(a, i, out=o)


@testing.parameterize(
    {"shape": (3, 4, 5), "indices": (2, 3), "out_shape": (2, 3)},
    {"shape": (), "indices": 0, "out_shape": ()}
)
class TestNdarrayTakeErrorTypeMismatch(unittest.TestCase):

    @testing.numpy_cupy_raises()
    def test_output_type_mismatch(self, xp):
        a = testing.shaped_arange(self.shape, xp, numpy.int32)
        i = testing.shaped_arange(self.indices, xp, numpy.int32) % 3
        o = testing.shaped_arange(self.out_shape, xp, numpy.float32)
        wrap_take(a, i, out=o)<|MERGE_RESOLUTION|>--- conflicted
+++ resolved
@@ -140,16 +140,12 @@
         return r2
 
 
-<<<<<<< HEAD
-@testing.gpu
-class TestNdarrayTakeError(unittest.TestCase):
-=======
 @testing.parameterize(
     {"shape": (3, 4, 5), "indices": (2,), "axis": 3},
     {"shape": (), "indices": (0,), "axis": 2}
 )
+@testing.gpu
 class TestNdarrayTakeErrorAxisOverRun(unittest.TestCase):
->>>>>>> 608ec4e0
 
     @testing.for_all_dtypes()
     @testing.numpy_cupy_raises()
